--- conflicted
+++ resolved
@@ -1,9 +1,6 @@
 import queue
-<<<<<<< HEAD
 import errno
-=======
 import time
->>>>>>> 6e494c3e
 from io import BytesIO
 from threading import current_thread
 from urllib.parse import urlparse
